--- conflicted
+++ resolved
@@ -1,28 +1,11 @@
 import os
 import unittest
 from pathlib import Path
-
-import pandas as pd
-from pandas.testing import assert_frame_equal
-
-<<<<<<< HEAD
 from pymdp.utils import Dimensions, get_model_dimensions_from_labels
-=======
-from pymdp.utils import Dimensions, get_model_dimensions_from_labels, create_A_matrix_stub, read_A_matrix, create_B_matrix_stubs, read_B_matrices
->>>>>>> 1b507108
-
-tmp_path = Path('tmp_dir')
-
-if not os.path.isdir(tmp_path):
-    os.mkdir(tmp_path)
 
 class TestWrappers(unittest.TestCase):
 
     def test_get_model_dimensions_from_labels(self):
-<<<<<<< HEAD
-        """
-        Tests model dimension extraction from labels including observations, states and actions.
-=======
         """
         Tests model dimension extraction from labels including observations, states and actions.
         """
@@ -70,101 +53,6 @@
         self.assertEqual(want.num_state_factors, got.num_state_factors)
         self.assertEqual(want.num_controls, got.num_controls)
         self.assertEqual(want.num_control_factors, got.num_control_factors)
-
-    def test_A_matrix_stub(self):
-        """
-        This tests the construction of a 2-modality, 2-hidden state factor pandas MultiIndex dataframe using 
-        the `model_labels` dictionary, which contains the modality- and factor-specific levels, labeled with string
-        identifiers.
-
-        Note: actions are ignored when creating an A matrix stub
->>>>>>> 1b507108
-        """
-        model_labels = {
-            "observations": {
-                "species_observation": [
-                    "absent",
-                    "present",
-                ],
-                "budget_observation": [
-                    "high",
-                    "medium",
-                    "low",
-                ],
-            },
-            "states": {
-<<<<<<< HEAD
-                "species_state": [
-                    "extant",
-                    "extinct",
-                ],
-=======
-                "weather_state": ["raining", "clear"],
-                "sprinkler_state": ["on", "off"],
-            },
-            "actions": {
-                "actions": ["something", "nothing"],
-            }
-        }
-
-        num_hidden_state_factors = len(model_labels["states"])
-        
-        expected_A_matrix_stub = create_A_matrix_stub(model_labels)
-    
-        temporary_file_path = (tmp_path / "A_matrix_stub.xlsx").resolve()
-        expected_A_matrix_stub.to_excel(temporary_file_path)
-        actual_A_matrix_stub = read_A_matrix(temporary_file_path, num_hidden_state_factors)
-
-        os.remove(temporary_file_path)
-
-        frames_are_equal = assert_frame_equal(expected_A_matrix_stub, actual_A_matrix_stub) is None
-        self.assertTrue(frames_are_equal)
-    
-    def test_B_matrix_stub(self):
-        """
-        This tests the construction of a 1-modality, 2-hidden state factor, 2 control factor pandas MultiIndex dataframe using 
-        the `model_labels` dictionary, which contains the hidden-state-factor- and control-factor-specific levels, labeled with string
-        identifiers
-        """
-
-        model_labels = {
-            "observations": {
-                "reward outcome": [
-                    "win",
-                    "loss"            
-                    ]
-            },
-            "states": {
-                "location": ["start", "arm1", "arm2"],
-                "bandit_state": ["high_rew", "low_rew"]
->>>>>>> 1b507108
-            },
-            "actions": {
-                "conservation_action": [
-                    "manage",
-                    "survey",
-                    "stop",
-                ],
-            },
-        }
-
-        want = Dimensions(
-            num_observations=[2, 3],
-            num_observation_modalities=2,
-            num_states=[2],
-            num_state_factors=1,
-            num_controls=[3],
-            num_control_factors=1,
-        )
-
-        got = get_model_dimensions_from_labels(model_labels)
-
-        self.assertEqual(want.num_observations, got.num_observations)
-        self.assertEqual(want.num_observation_modalities, got.num_observation_modalities)
-        self.assertEqual(want.num_states, got.num_states)
-        self.assertEqual(want.num_state_factors, got.num_state_factors)
-        self.assertEqual(want.num_controls, got.num_controls)
-        self.assertEqual(want.num_control_factors, got.num_control_factors)
        
 if __name__ == "__main__":
     unittest.main()
