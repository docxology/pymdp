#!/usr/bin/env python
# -*- coding: utf-8 -*-
# pylint: disable=no-member

import jax.numpy as jnp
from .algos import run_factorized_fpi, run_mmp, run_vmp
<<<<<<< HEAD

# from .utils import Leaf
from jax import tree_util as jtu, lax
from multimethod import multimethod
from jax.experimental.sparse._base import JAXSparse
from jax.experimental.sparse import sparsify, BCOO
from jaxtyping import Array
import copy


def scan(f, init, xs, length=None, reverse=False):
    """
    A custom scan that stacks the accumulated results as a list instead of a
    jnp array, which can be helpful when dealing with sparse arrays.
    # TODO: properly use Sparse Arrays in scan
    """
    if xs is None:
        xs = [None] * length
    if reverse:
        xs = xs[::-1]

    carry = init

    ys = []
    for x in xs:
        carry, y = f(carry, x)
        ys.append(y)

    # Basically manual selection of what constitutes a leaf node
    accumulated = [[] for _ in range(len(ys[0]))]
    for y in ys:
        for i, yi in enumerate(y):
            accumulated[i].append(yi)

    if reversed:
        accumulated = [a[::-1] for a in accumulated]

    return carry, accumulated

=======
from jax import tree_util as jtu, lax
from jax.experimental.sparse._base import JAXSparse
from jax.experimental import sparse
from jaxtyping import Array, ArrayLike

eps = jnp.finfo('float').eps
>>>>>>> 88651fc0

def update_posterior_states(
    A,
    B,
    obs,
    past_actions,
    prior=None,
    qs_hist=None,
    A_dependencies=None,
    B_dependencies=None,
    num_iter=16,
    method="fpi",
):

    if method == "fpi" or method == "ovf":
        # format obs to select only last observation
        curr_obs = jtu.tree_map(lambda x: x[-1], obs)
        qs = run_factorized_fpi(A, curr_obs, prior, A_dependencies, num_iter=num_iter)
    else:
        # format B matrices using action sequences here
        # TODO: past_actions can be None
        if past_actions is not None:
            nf = len(B)
            actions_tree = [past_actions[:, i] for i in range(nf)]

            # move time steps to the leading axis (leftmost)
            # this assumes that a policy is always specified as the rightmost axis of Bs
            B = jtu.tree_map(
                lambda b, a_idx: jnp.moveaxis(b[..., a_idx], -1, 0),
                B,
                actions_tree,
            )
        else:
            B = None

        # outputs of both VMP and MMP should be a list of hidden state factors, where each qs[f].shape = (T, batch_dim, num_states_f)
        if method == "vmp":
            qs = run_vmp(
                A,
                B,
                obs,
                prior,
                A_dependencies,
                B_dependencies,
                num_iter=num_iter,
            )
        if method == "mmp":
            qs = run_mmp(
                A,
                B,
                obs,
                prior,
                A_dependencies,
                B_dependencies,
                num_iter=num_iter,
            )

    if qs_hist is not None:
        if method == "fpi" or method == "ovf":
            qs_hist = jtu.tree_map(
                lambda x, y: jnp.concatenate([x, jnp.expand_dims(y, 0)], 0),
                qs_hist,
                qs,
            )
        else:
            # TODO: return entire history of beliefs
            qs_hist = qs
    else:
        if method == "fpi" or method == "ovf":
            qs_hist = jtu.tree_map(lambda x: jnp.expand_dims(x, 0), qs)
        else:
            qs_hist = qs

    return qs_hist

<<<<<<< HEAD

@multimethod
def joint_dist_factor(b: Array, filtered_qs, actions):
    qs_last = filtered_qs[-1]
    qs_filter = filtered_qs[:-1]

    # conditional dist - timestep x s_{t+1} | s_{t}
    time_b = jnp.moveaxis(b[..., actions], -1, 0)
    # time_b = b[...,actions].transpose([b.ndim-1] + list(range(b.ndim-1)))

    # joint dist - timestep x s_{t+1} x s_{t}
    qs_joint = time_b * jnp.expand_dims(qs_filter, -1)

    # cond dist - timestep x s_{t} | s_{t+1}
    qs_backward_cond = jnp.moveaxis(qs_joint / qs_joint.sum(-2, keepdims=True), -2, -1)
    # tranpose_idx = list(range(len(qs_joint.shape[:-2]))) + [qs_joint.ndim-1, qs_joint.ndim-2]
    # qs_backward_cond = (qs_joint / qs_joint.sum(-2, keepdims=True).todense()).transpose(tranpose_idx)

    def step_fn(qs_smooth_past, backward_b):
        qs_joint = backward_b * qs_smooth_past
        qs_smooth = qs_joint.sum(-1)

        return qs_smooth, (qs_smooth, qs_joint)

    # seq_qs will contain a sequence of smoothed marginals and joints
    _, seq_qs = lax.scan(step_fn, qs_last, qs_backward_cond, reverse=True, unroll=2)

    # we add the last filtered belief to smoothed beliefs
    qs_smooth_all = jnp.concatenate([jnp.array(seq_qs[0]), jnp.expand_dims(qs_last, 0)], 0)
    return qs_smooth_all, seq_qs[1]


@multimethod
def joint_dist_factor(b: JAXSparse, filtered_qs, actions):
    qs_last = filtered_qs[-1]
    qs_filter = filtered_qs[:-1]

    # conditional dist - timestep x s_{t+1} | s_{t}
    time_b = b[..., actions].transpose([b.ndim - 1] + list(range(b.ndim - 1)))

    # joint dist - timestep x s_{t+1} x s_{t}
    qs_joint = time_b * jnp.expand_dims(qs_filter, -1)

    # cond dist - timestep x s_{t} | s_{t+1}
    tranpose_idx = list(range(len(qs_joint.shape[:-2]))) + [
        qs_joint.ndim - 1,
        qs_joint.ndim - 2,
    ]
    qs_backward_cond = (qs_joint / qs_joint.sum(-2, keepdims=True).todense()).transpose(tranpose_idx)

    def step_fn(qs_smooth_past, t):
        qs_joint = qs_backward_cond[t] * qs_smooth_past
        qs_smooth = qs_joint.sum(-1).todense()

        out = (qs_smooth, qs_joint)
        return qs_smooth, out

    # seq_qs will contain a sequence of smoothed marginals and joints
    _, seq_qs = scan(
        step_fn,
        qs_last,
        jnp.arange(qs_backward_cond.shape[0]),
        reverse=True,
    )

    # we add the last filtered belief to smoothed beliefs
    qs_smooth_all = jnp.concatenate([jnp.array(seq_qs[0]), jnp.expand_dims(qs_last, 0)], 0)
    return qs_smooth_all, seq_qs[1]
=======
def joint_dist_factor(b: ArrayLike, filtered_qs: list[Array], actions: Array):
    qs_last = filtered_qs[-1]
    qs_filter = filtered_qs[:-1]

    def step_fn(qs_smooth, xs):
        qs_f, action = xs
        time_b = b[..., action]
        qs_j = time_b * qs_f
        norm = qs_j.sum(-1, keepdims=True)
        if isinstance(norm, JAXSparse):
            norm = sparse.todense(norm)
        norm = jnp.where(norm == 0, eps, norm)
        qs_backward_cond = qs_j / norm
        qs_joint = qs_backward_cond * jnp.expand_dims(qs_smooth, -1)
        qs_smooth = qs_joint.sum(-2)
        if isinstance(qs_smooth, JAXSparse):
            qs_smooth = sparse.todense(qs_smooth)
        
        # returns q(s_t), (q(s_t), q(s_t, s_t+1))
        return qs_smooth, (qs_smooth, qs_joint)

    # seq_qs will contain a sequence of smoothed marginals and joints
    _, seq_qs = lax.scan(
        step_fn,
        qs_last,
        (qs_filter, actions),
        reverse=True,
        unroll=2
    )

    # we add the last filtered belief to smoothed beliefs

    qs_smooth_all = jnp.concatenate([seq_qs[0], jnp.expand_dims(qs_last, 0)], 0)
    qs_joint_all = seq_qs[1]
    if isinstance(qs_joint_all, JAXSparse):
        qs_joint_all.shape = (len(actions),) + qs_joint_all.shape
    return qs_smooth_all, qs_joint_all
>>>>>>> 88651fc0


def smoothing_ovf(filtered_post, B, past_actions):
    assert len(filtered_post) == len(B)
    nf = len(B)  # number of factors
<<<<<<< HEAD
    joint = lambda b, qs, f: joint_dist_factor(b, qs, past_actions[..., f])
    # marginals_and_joints = jtu.tree_map(
    #     joint, B, filtered_post, list(range(nf)))

    marginals_and_joints = []
    for b, qs, f in zip(B, filtered_post, list(range(nf))):
        marginals_and_joints_f = joint(b, qs, f)
        marginals_and_joints.append(marginals_and_joints_f)

    return marginals_and_joints
=======

    joint = lambda b, qs, f: joint_dist_factor(b, qs, past_actions[..., f])

    marginals_and_joints = ([], [])
    for b, qs, f in zip(B, filtered_post, list(range(nf))):
        marginals, joints = joint(b, qs, f)
        marginals_and_joints[0].append(marginals)
        marginals_and_joints[1].append(joints)

    return marginals_and_joints


    
>>>>>>> 88651fc0
<|MERGE_RESOLUTION|>--- conflicted
+++ resolved
@@ -4,54 +4,12 @@
 
 import jax.numpy as jnp
 from .algos import run_factorized_fpi, run_mmp, run_vmp
-<<<<<<< HEAD
-
-# from .utils import Leaf
-from jax import tree_util as jtu, lax
-from multimethod import multimethod
-from jax.experimental.sparse._base import JAXSparse
-from jax.experimental.sparse import sparsify, BCOO
-from jaxtyping import Array
-import copy
-
-
-def scan(f, init, xs, length=None, reverse=False):
-    """
-    A custom scan that stacks the accumulated results as a list instead of a
-    jnp array, which can be helpful when dealing with sparse arrays.
-    # TODO: properly use Sparse Arrays in scan
-    """
-    if xs is None:
-        xs = [None] * length
-    if reverse:
-        xs = xs[::-1]
-
-    carry = init
-
-    ys = []
-    for x in xs:
-        carry, y = f(carry, x)
-        ys.append(y)
-
-    # Basically manual selection of what constitutes a leaf node
-    accumulated = [[] for _ in range(len(ys[0]))]
-    for y in ys:
-        for i, yi in enumerate(y):
-            accumulated[i].append(yi)
-
-    if reversed:
-        accumulated = [a[::-1] for a in accumulated]
-
-    return carry, accumulated
-
-=======
 from jax import tree_util as jtu, lax
 from jax.experimental.sparse._base import JAXSparse
 from jax.experimental import sparse
 from jaxtyping import Array, ArrayLike
 
 eps = jnp.finfo('float').eps
->>>>>>> 88651fc0
 
 def update_posterior_states(
     A,
@@ -127,76 +85,6 @@
 
     return qs_hist
 
-<<<<<<< HEAD
-
-@multimethod
-def joint_dist_factor(b: Array, filtered_qs, actions):
-    qs_last = filtered_qs[-1]
-    qs_filter = filtered_qs[:-1]
-
-    # conditional dist - timestep x s_{t+1} | s_{t}
-    time_b = jnp.moveaxis(b[..., actions], -1, 0)
-    # time_b = b[...,actions].transpose([b.ndim-1] + list(range(b.ndim-1)))
-
-    # joint dist - timestep x s_{t+1} x s_{t}
-    qs_joint = time_b * jnp.expand_dims(qs_filter, -1)
-
-    # cond dist - timestep x s_{t} | s_{t+1}
-    qs_backward_cond = jnp.moveaxis(qs_joint / qs_joint.sum(-2, keepdims=True), -2, -1)
-    # tranpose_idx = list(range(len(qs_joint.shape[:-2]))) + [qs_joint.ndim-1, qs_joint.ndim-2]
-    # qs_backward_cond = (qs_joint / qs_joint.sum(-2, keepdims=True).todense()).transpose(tranpose_idx)
-
-    def step_fn(qs_smooth_past, backward_b):
-        qs_joint = backward_b * qs_smooth_past
-        qs_smooth = qs_joint.sum(-1)
-
-        return qs_smooth, (qs_smooth, qs_joint)
-
-    # seq_qs will contain a sequence of smoothed marginals and joints
-    _, seq_qs = lax.scan(step_fn, qs_last, qs_backward_cond, reverse=True, unroll=2)
-
-    # we add the last filtered belief to smoothed beliefs
-    qs_smooth_all = jnp.concatenate([jnp.array(seq_qs[0]), jnp.expand_dims(qs_last, 0)], 0)
-    return qs_smooth_all, seq_qs[1]
-
-
-@multimethod
-def joint_dist_factor(b: JAXSparse, filtered_qs, actions):
-    qs_last = filtered_qs[-1]
-    qs_filter = filtered_qs[:-1]
-
-    # conditional dist - timestep x s_{t+1} | s_{t}
-    time_b = b[..., actions].transpose([b.ndim - 1] + list(range(b.ndim - 1)))
-
-    # joint dist - timestep x s_{t+1} x s_{t}
-    qs_joint = time_b * jnp.expand_dims(qs_filter, -1)
-
-    # cond dist - timestep x s_{t} | s_{t+1}
-    tranpose_idx = list(range(len(qs_joint.shape[:-2]))) + [
-        qs_joint.ndim - 1,
-        qs_joint.ndim - 2,
-    ]
-    qs_backward_cond = (qs_joint / qs_joint.sum(-2, keepdims=True).todense()).transpose(tranpose_idx)
-
-    def step_fn(qs_smooth_past, t):
-        qs_joint = qs_backward_cond[t] * qs_smooth_past
-        qs_smooth = qs_joint.sum(-1).todense()
-
-        out = (qs_smooth, qs_joint)
-        return qs_smooth, out
-
-    # seq_qs will contain a sequence of smoothed marginals and joints
-    _, seq_qs = scan(
-        step_fn,
-        qs_last,
-        jnp.arange(qs_backward_cond.shape[0]),
-        reverse=True,
-    )
-
-    # we add the last filtered belief to smoothed beliefs
-    qs_smooth_all = jnp.concatenate([jnp.array(seq_qs[0]), jnp.expand_dims(qs_last, 0)], 0)
-    return qs_smooth_all, seq_qs[1]
-=======
 def joint_dist_factor(b: ArrayLike, filtered_qs: list[Array], actions: Array):
     qs_last = filtered_qs[-1]
     qs_filter = filtered_qs[:-1]
@@ -234,24 +122,11 @@
     if isinstance(qs_joint_all, JAXSparse):
         qs_joint_all.shape = (len(actions),) + qs_joint_all.shape
     return qs_smooth_all, qs_joint_all
->>>>>>> 88651fc0
 
 
 def smoothing_ovf(filtered_post, B, past_actions):
     assert len(filtered_post) == len(B)
     nf = len(B)  # number of factors
-<<<<<<< HEAD
-    joint = lambda b, qs, f: joint_dist_factor(b, qs, past_actions[..., f])
-    # marginals_and_joints = jtu.tree_map(
-    #     joint, B, filtered_post, list(range(nf)))
-
-    marginals_and_joints = []
-    for b, qs, f in zip(B, filtered_post, list(range(nf))):
-        marginals_and_joints_f = joint(b, qs, f)
-        marginals_and_joints.append(marginals_and_joints_f)
-
-    return marginals_and_joints
-=======
 
     joint = lambda b, qs, f: joint_dist_factor(b, qs, past_actions[..., f])
 
@@ -264,5 +139,4 @@
     return marginals_and_joints
 
 
-    
->>>>>>> 88651fc0
+    