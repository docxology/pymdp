--- conflicted
+++ resolved
@@ -2,18 +2,11 @@
 # -*- coding: utf-8 -*-
 # pylint: disable=no-member
 
-<<<<<<< HEAD
-from .maths import multidimensional_outer, dirichlet_expected_value
-from jax.tree_util import tree_map
-from jax import vmap, nn, lax
-
-=======
 import numpy as np
 from .maths import multidimensional_outer, dirichlet_expected_value
 from jax.tree_util import tree_map
 from jax import vmap, nn
 import jax.numpy as jnp
->>>>>>> 086b8817
 
 def update_obs_likelihood_dirichlet_m(pA_m, obs_m, qs, dependencies_m, lr=1.0):
     """JAX version of ``pymdp.learning.update_obs_likelihood_dirichlet_m``"""
@@ -36,16 +29,9 @@
     new_pA_m = pA_m + lr * dfda
 
     return new_pA_m, dirichlet_expected_value(new_pA_m)
-<<<<<<< HEAD
-
-
-def update_obs_likelihood_dirichlet(pA, obs, qs, *, A_dependencies, onehot_obs, num_obs, lr):
-    """JAX version of ``pymdp.learning.update_obs_likelihood_dirichlet``"""
-=======
     
 def update_obs_likelihood_dirichlet(pA, obs, qs, *, A_dependencies, onehot_obs, num_obs, lr):
     """ JAX version of ``pymdp.learning.update_obs_likelihood_dirichlet`` """
->>>>>>> 086b8817
 
     obs_m = lambda o, dim: nn.one_hot(o, dim) if not onehot_obs else o
     update_A_fn = lambda pA_m, o_m, dim, dependencies_m: update_obs_likelihood_dirichlet_m(
@@ -60,14 +46,8 @@
 
     return qA, E_qA
 
-<<<<<<< HEAD
-
-def update_state_transition_dirichlet_f(pB_f, actions_f, joint_qs_f, lr=1.0):
-    """JAX version of ``pymdp.learning.update_state_likelihood_dirichlet_f``"""
-=======
 def update_state_transition_dirichlet_f(pB_f, actions_f, joint_qs_f, lr=1.0):
     """ JAX version of ``pymdp.learning.update_state_likelihood_dirichlet_f`` """
->>>>>>> 086b8817
     # pB_f - parameters of the dirichlet from the prior
     # pB_f.shape = (num_states[f] x num_states[f] x num_actions[f]) where f is the index of the hidden state factor
 
@@ -84,11 +64,6 @@
     qB_f = pB_f + lr * dfdb
 
     return qB_f, dirichlet_expected_value(qB_f)
-<<<<<<< HEAD
-
-
-def update_state_transition_dirichlet(pB, joint_beliefs, actions, *, num_controls, lr, factors_to_update=None):
-=======
 
 def update_state_transition_dirichlet(pB, joint_beliefs, actions, *, num_controls, lr):
 
@@ -109,59 +84,58 @@
 
     return qB, E_qB
     
-def update_state_prior_dirichlet(
-    pD, qs, lr=1.0, factors="all"
-):
->>>>>>> 086b8817
-    """
-    Updates the Dirichlet distribution over the state transition matrix.
-
-    Parameters
-    ----------
-    pB:
-        Prior Dirichlet parameters over transition model. Same shape as B: (state modality, *state dependencies, action)
-    joint_beliefs:
-        A list of beliefs over state for each index of the transition matrix, i.e. joint_beliefs[i] points to the belief
-        over the state modality of pB[i]. This implicitly covers the dependencies covered using B_factors_list.
-        Each element should also contain the time dimension.
-    actions:
-        An array of actions of shape (time, len(num_controls))
-    num_controls:
-        List containing the amount of actions for each state modality.
-    lr:
-        learning rate: scale of the Dirichlet pseudo-count update
-    factors_to_update:
-        A list of the modalities for which to perform the update. Default updates all factors
-
-    Returns
-    ----------
-    qB
-        The posterior over the Dirichlet parameters over the transition model
-    E_qB
-        The expected value of the transition model B
-    """
-    nf = len(pB)
-
-    if factors_to_update is None:
-        factors_to_update = list(range(nf))
-
-    actions_onehot_fn = lambda f, dim: nn.one_hot(actions[..., f], dim, axis=-1)
-
-    update_B_f_fn = lambda pB_f, joint_qs_f, f, na: (
-        update_state_transition_dirichlet_f(pB_f, actions_onehot_fn(f, na), joint_qs_f, lr=lr)
-        if f in factors_to_update
-        else (pB_f, dirichlet_expected_value(pB_f))
-    )
-
-    result = tree_map(update_B_f_fn, pB, joint_beliefs, list(range(nf)), num_controls)
-
-    qB = []
-    E_qB = []
-    for r in result:
-        qB.append(r[0])
-        E_qB.append(r[1])
-
-    return qB, E_qB
+# def update_state_prior_dirichlet(
+#     pD, qs, lr=1.0, factors="all"
+# ):
+#     """
+#     Updates the Dirichlet distribution over the state transition matrix.
+
+#     Parameters
+#     ----------
+#     pB:
+#         Prior Dirichlet parameters over transition model. Same shape as B: (state modality, *state dependencies, action)
+#     joint_beliefs:
+#         A list of beliefs over state for each index of the transition matrix, i.e. joint_beliefs[i] points to the belief
+#         over the state modality of pB[i]. This implicitly covers the dependencies covered using B_factors_list.
+#         Each element should also contain the time dimension.
+#     actions:
+#         An array of actions of shape (time, len(num_controls))
+#     num_controls:
+#         List containing the amount of actions for each state modality.
+#     lr:
+#         learning rate: scale of the Dirichlet pseudo-count update
+#     factors_to_update:
+#         A list of the modalities for which to perform the update. Default updates all factors
+
+#     Returns
+#     ----------
+#     qB
+#         The posterior over the Dirichlet parameters over the transition model
+#     E_qB
+#         The expected value of the transition model B
+#     """
+#     nf = len(pB)
+
+#     if factors_to_update is None:
+#         factors_to_update = list(range(nf))
+
+#     actions_onehot_fn = lambda f, dim: nn.one_hot(actions[..., f], dim, axis=-1)
+
+#     update_B_f_fn = lambda pB_f, joint_qs_f, f, na: (
+#         update_state_transition_dirichlet_f(pB_f, actions_onehot_fn(f, na), joint_qs_f, lr=lr)
+#         if f in factors_to_update
+#         else (pB_f, dirichlet_expected_value(pB_f))
+#     )
+
+#     result = tree_map(update_B_f_fn, pB, joint_beliefs, list(range(nf)), num_controls)
+
+#     qB = []
+#     E_qB = []
+#     for r in result:
+#         qB.append(r[0])
+#         E_qB.append(r[1])
+
+#     return qB, E_qB
 
 
 # def update_state_prior_dirichlet(
